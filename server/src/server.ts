'use strict';

import fs = require('fs');
import {
  createConnection, TextDocuments, ProposedFeatures, TextDocumentSyncKind, TextDocumentPositionParams, Definition, InitializeParams, TextDocument
} from 'vscode-languageserver';
import { Uri, StylesheetMap, Selector } from './types'

import findSelector from './core/findSelector'
import { findSymbols, findDefinition, getLanguageService } from './core/findDefinition'
import { create } from './logger'

// Creates the LSP connection
let connection = createConnection(ProposedFeatures.all);

// Create a manager for open text documents
let documents = new TextDocuments();

// Create a map of styleSheet URIs to the stylesheet text content
let styleSheets: StylesheetMap = {};

// The workspace folder this server is operating on
let workspaceFolder: string;

// A list of languages that suport the lookup definition (by default, only html)
let activeLanguages: string[];

// A list of file extensions to lookup for style definitions (defaults to .css, .scss and .less)
let fileSearchExtensions: string[]

let onFileOpen = (event) => {
  connection.console.log(`[Server(${process.pid}) ${workspaceFolder}] Document opened: ${event.document.uri}`);
  if (fileSearchExtensions.indexOf('.' + event.document.languageId) > -1) {
    const uri = event.document.uri;
    const languageId = event.document.languageId;
    const text = event.document.getText();
    const document = TextDocument.create(uri, languageId, 1, text);
    const languageService = getLanguageService(document);
    const stylesheet = languageService.parseStylesheet(document);
    styleSheets[event.document.uri] = {
      document,
      stylesheet
    }
  }
}

documents.onDidOpen(onFileOpen)
documents.listen(connection);

documents.onDidChangeContent(onFileOpen)

connection.onInitialize((params) => {
  create(connection.console);
  workspaceFolder = params.rootUri;
  activeLanguages = params.initializationOptions.activeLanguages;
  fileSearchExtensions = params.initializationOptions.fileSearchExtensions;
	connection.console.log(`[Server(${process.pid}) ${workspaceFolder}] Started and initialize received`);
  setupStyleMap(params);
	connection.console.log(`[Server(${process.pid}) ${workspaceFolder}] Setup a stylesheet lookup map`);

	return {
		capabilities: {
			textDocumentSync: {
				openClose: true,
				change: TextDocumentSyncKind.Full
			},
      definitionProvider: true,
      workspaceSymbolProvider: true
		}
	}
});

function setupStyleMap(params: InitializeParams) {
  const styleFiles = params.initializationOptions.stylesheets;

  styleFiles.forEach((fileUri: Uri) => {
    const languageId = fileUri.fsPath.split('.').slice(-1)[0];
    const text = fs.readFileSync(fileUri.fsPath, 'utf8');
    const document = TextDocument.create(fileUri.uri, languageId, 1, text);
    const languageService = getLanguageService(document);
    const stylesheet = languageService.parseStylesheet(document);
    styleSheets[fileUri.uri] = {
      document,
      stylesheet
    };
  });
}

connection.onDefinition((textDocumentPositon: TextDocumentPositionParams): Definition => {
	const documentIdentifier = textDocumentPositon.textDocument;
	const position = textDocumentPositon.position;	

  const document = documents.get(documentIdentifier.uri);

  // Ignore defintiion requests from unsupported languages
<<<<<<< HEAD
=======
  if (activeLanguages.indexOf(document.languageId) === -1) {
    return null;
  }
>>>>>>> b0f32419
  if (!activeLanguages.includes(document.languageId)) {
    return null;
  }

  const selector: Selector = findSelector(document, position);
	if (!selector) {
		return null;
  }

  return findDefinition(selector, styleSheets);
})

connection.onWorkspaceSymbol(({query}) => {
  const selectors: Selector[] = [
    {
      attribute: 'class',
      value: query
    },
    {
      attribute: 'id',
      value: query
    },
  ];

  return selectors
    .reduce((p, selector) => [...p, ...findSymbols(selector, styleSheets)], []);  
})

connection.listen();<|MERGE_RESOLUTION|>--- conflicted
+++ resolved
@@ -93,12 +93,9 @@
   const document = documents.get(documentIdentifier.uri);
 
   // Ignore defintiion requests from unsupported languages
-<<<<<<< HEAD
-=======
   if (activeLanguages.indexOf(document.languageId) === -1) {
     return null;
   }
->>>>>>> b0f32419
   if (!activeLanguages.includes(document.languageId)) {
     return null;
   }
